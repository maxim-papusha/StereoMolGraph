--- conflicted
+++ resolved
@@ -1,41 +1,9 @@
 from __future__ import annotations
 
 import itertools
-<<<<<<< HEAD
-from collections import defaultdict, deque
-from collections.abc import Hashable, Iterable, Iterator, Mapping
-from heapq import heappop, heappush
-from typing import TYPE_CHECKING, TypeVar
-
-from stereomolgraph import StereoCondensedReactionGraph, StereoMolGraph
-from stereomolgraph.algorithms.color_refine import color_refine_smg
-from stereomolgraph.algorithms.isomorphism import vf2pp_all_isomorphisms
-from stereomolgraph.graphs.scrg import Change
-
-T = TypeVar("T")
-
-
-if TYPE_CHECKING:
-    from typing import Optional
-
-    from stereomolgraph.graphs.smg import (
-        AtomId,
-        AtomStereo,
-        Bond,
-        BondStereo,
-        StereoMolGraph,
-    )
-
-    Atom_Or_Bond = AtomId | Bond
-
-
-def generate_stereo_permutations(
-    smg: StereoMolGraph, atoms: Iterable[int], bonds: Iterable[frozenset[int]]
-) -> Iterator[StereoMolGraph]: ...
-
-=======
 import json
 from collections import deque
+from collections.abc import Iterable, Iterator
 from typing import TYPE_CHECKING, Any
 
 from stereomolgraph import (
@@ -59,7 +27,6 @@
     TrigonalBipyramidal,
 )
 
-
 STEREO_CLASSES: dict[str, type] = {
     "Tetrahedral": Tetrahedral,
     "TrigonalBipyramidal": TrigonalBipyramidal,
@@ -232,7 +199,8 @@
                 broken = cls._stereo_from_payload(change_dict.get("BROKEN"))
                 formed = cls._stereo_from_payload(change_dict.get("FORMED"))
                 fleeting = cls._stereo_from_payload(
-                    change_dict.get("FLEETING"))
+                    change_dict.get("FLEETING")
+                )
                 if any((broken, formed, fleeting)):
                     graph.set_bond_stereo_change(
                         broken=broken,
@@ -245,300 +213,26 @@
 
 if TYPE_CHECKING:
     from collections.abc import Iterable, Iterator
->>>>>>> 6c1b9c3d
-
-def unique_generator(
-    source: Iterator[T],
-) -> Iterator[T]:
-    """Yield only the first occurrence of each element in *source*.
-
-    A fast *hash_func* groups candidates into buckets, and *eq_func* resolves
-    hash collisions by pairwise comparison. The function keeps only the minimal
-    state required to guard against duplicates and releases each unique element
-    lazily as soon as it is identified.
-    """
-<<<<<<< HEAD
-
-    buckets: dict[Hashable, list[T]] = {}
-
-    for candidate in source:
-        key = hash(candidate)
-        bucket = buckets.get(key)
-
-        if bucket is None:
-            buckets[key] = [candidate]
-            yield candidate
-            continue
-
-        for seen in bucket:
-            # TODO: use refined colors!
-            if candidate == seen:
-                break
-        else:
-            bucket.append(candidate)
-            yield candidate
-
-
-def strongly_connected_components(
-    directed_multigraph: Mapping[int, Iterable[int]],
-) -> list[frozenset[int]]:
-    """Return SCCs in edge-respecting order, preferring larger components.
-
-    The graph is first decomposed with Tarjan's algorithm. The resulting
-    condensation DAG is then traversed with a size-aware Kahn topological
-    ordering so that whenever multiple SCCs are ready, the largest is emitted
-    first. This keeps traversal aligned with edge directions while favouring
-    richer components.
-=======
+
+    from stereomolgraph.graphs.smg import AtomId, Bond, StereoMolGraph
+
+
+def unique_generator(input_generator: Iterator) -> Iterator:
+    """
     A generator that yields unique objects from another generator.
-    
+
     Args:
         input_generator: A generator yielding hashable objects
-        
+
     Yields:
-        Only the first occurrence of each unique object from the
-        input generator
->>>>>>> 6c1b9c3d
-    """
-
-    adjacency: dict[int, set[int]] = {}
-    all_nodes: set[int] = set()
-
-    for node, neighbours in directed_multigraph.items():
-        node_neighbors = adjacency.setdefault(node, set())
-        for neighbour in neighbours:
-            node_neighbors.add(neighbour)
-            all_nodes.add(neighbour)
-        all_nodes.add(node)
-
-    for node in all_nodes:
-        adjacency.setdefault(node, set())
-
-    index_counter = 0
-    indices: dict[int, int] = {}
-    lowlinks: dict[int, int] = {}
-    stack: list[int] = []
-    on_stack: set[int] = set()
-    components: list[frozenset[int]] = []
-
-    def strongconnect(node: int) -> None:
-        nonlocal index_counter
-        indices[node] = index_counter
-        lowlinks[node] = index_counter
-        index_counter += 1
-
-        stack.append(node)
-        on_stack.add(node)
-
-        for neighbour in adjacency[node]:
-            if neighbour not in indices:
-                strongconnect(neighbour)
-                lowlinks[node] = min(lowlinks[node], lowlinks[neighbour])
-            elif neighbour in on_stack:
-                lowlinks[node] = min(lowlinks[node], indices[neighbour])
-
-        if lowlinks[node] == indices[node]:
-            component: set[int] = set()
-            while True:
-                w = stack.pop()
-                on_stack.remove(w)
-                component.add(w)
-                if w == node:
-                    break
-            components.append(frozenset(component))
-
-    for node in adjacency:
-        if node not in indices:
-            strongconnect(node)
-
-    if not components:
-        return []
-
-    component_index: dict[int, int] = {}
-    for idx, component in enumerate(components):
-        for member in component:
-            component_index[member] = idx
-
-    dag_successors: list[set[int]] = [set() for _ in components]
-    indegree: list[int] = [0] * len(components)
-
-    for node, neighbours in adjacency.items():
-        src_idx = component_index[node]
-        for neighbour in neighbours:
-            dst_idx = component_index[neighbour]
-            if src_idx == dst_idx:
-                continue
-            if dst_idx not in dag_successors[src_idx]:
-                dag_successors[src_idx].add(dst_idx)
-                indegree[dst_idx] += 1
-
-    heap: list[tuple[int, tuple[int, ...], int]] = []
-    for idx, component in enumerate(components):
-        if indegree[idx] == 0:
-            heappush(
-                heap,
-                (-len(component), tuple(sorted(component)), idx),
-            )
-
-    ordered_components: list[frozenset[int]] = []
-    while heap:
-        _, _, idx = heappop(heap)
-        ordered_components.append(components[idx])
-        for successor in dag_successors[idx]:
-            indegree[successor] -= 1
-            if indegree[successor] == 0:
-                successor_component = components[successor]
-                heappush(
-                    heap,
-                    (
-                        -len(successor_component),
-                        tuple(sorted(successor_component)),
-                        successor,
-                    ),
-                )
-
-    return ordered_components
-
-
-Color = int
-
-
-def fast_stereoisomer(
-    graph: StereoMolGraph,
-    atoms: Optional[Iterable[AtomId]] = None,
-    bonds: Optional[Iterable[Bond]] = None,
-) -> Iterator[StereoMolGraph]:
-    atoms = graph.atoms if atoms is None else tuple(atoms)
-    bonds = graph.bonds if bonds is None else tuple(bonds)
-
-    id_index_dict: dict[AtomId, int] = {
-        atom: idx for idx, atom in enumerate(graph.atoms)
-    }
-    init_colors: list[int] = [int(c) for c in color_refine_smg(graph)]
-
-    atom_stereodescriptor_colors: dict[Color, set[AtomId]] = defaultdict(set)
-    bond_stereodescriptor_colors: dict[Color, set[Bond]] = defaultdict(set)
-
-    for atom, color in zip(graph.atoms, init_colors):
-        if (
-            a_stereo := graph.get_atom_stereo(atom)
-        ) is not None and a_stereo.parity is None:
-            atom_stereodescriptor_colors[color].add(atom)
-
-    for bond, b_stereo in graph.bond_stereo.items():
-        if b_stereo.parity is None:
-            bond_color = hash(
-                frozenset(init_colors[id_index_dict[atom]] for atom in bond)
-            )
-            bond_stereodescriptor_colors[bond_color].add(bond)
-
-    unique_stereodescriptors: set[Atom_Or_Bond] = set()
-    for color, atoms in atom_stereodescriptor_colors.items():
-        if len(atoms) == 1:
-            unique_stereodescriptors.add(min(atoms))
-    for color, bonds in bond_stereodescriptor_colors.items():
-        if len(bonds) == 1:
-            unique_stereodescriptors.add(min(bonds))
-
-    dcg: dict[Color, set[Color]] = defaultdict(set)
-    for atom in graph.atoms:
-        if atom in unique_stereodescriptors:
-            continue
-        a_stereo = graph.get_atom_stereo(atom)
-        nbrs: Iterable[int] = (
-            a_stereo.atoms if a_stereo else graph.bonded_to(atom)
-        )
-        for nbr in nbrs:
-            if nbr not in unique_stereodescriptors:
-                dcg[init_colors[id_index_dict[atom]]].add(
-                    init_colors[id_index_dict[nbr]]
-                )
-
-    for bond, b_stereo in graph.bond_stereo.items():
-        if bond in unique_stereodescriptors:
-            continue
-        for nbr in b_stereo.atoms:
-            bond_color: int = hash(
-                frozenset(init_colors[id_index_dict[atom]] for atom in bond)
-            )
-            if nbr not in bond:
-                dcg[bond_color].add(init_colors[id_index_dict[nbr]])
-
-    sccs: list[frozenset[int]] = strongly_connected_components(dcg)
-
-    def set_atom_stereos(
-        smg: StereoMolGraph,
-        atom_stereos: Iterable[AtomStereo],
-    ) -> StereoMolGraph:
-        smg = smg.copy()
-        for atom_stereo in atom_stereos:
-            smg.set_atom_stereo(atom_stereo)
-        return smg
-
-    def set_bond_stereos(
-        smg: StereoMolGraph,
-        bond_stereos: Iterable[BondStereo],
-    ) -> StereoMolGraph:
-        smg = smg.copy()
-        for bond_stereo in bond_stereos:
-            smg.set_bond_stereo(bond_stereo)
-        return smg
-
-    def perm_gen(
-        smg: StereoMolGraph,
-        last_colors: Iterable[int],
-        sccs: list[frozenset[int]],
-        unique_stereodescriptors: set[int | frozenset[int]],
-    ) -> Iterator[StereoMolGraph]:
-        sccs = sccs.copy()
-        scc: frozenset[int | frozenset[int]] = sccs.pop()
-
-        if next(iter(scc)) in atom_stereodescriptor_colors:
-            a_stereos = [
-                a_stereo.get_isomers()  # type: ignore
-                for color in scc
-                for atom in atom_stereodescriptor_colors[color]
-                if (a_stereo := smg.get_atom_stereo(atom)).parity is None  # type: ignore
-            ]
-            perm_generator = itertools.product(*a_stereos)
-            smg_gen: Iterator[StereoMolGraph] = unique_generator(
-                set_atom_stereos(smg, perm_stereos)
-                for perm_stereos in perm_generator
-            )
-
-            if not sccs:
-                yield from smg_gen
-            else:
-                yield from perm_gen(
-                    smg,
-                    last_colors,
-                    sccs,
-                    unique_stereodescriptors,
-                )
-        elif next(iter(scc)) in bond_stereodescriptor_colors:
-            b_stereos = [
-                b_stereo.get_isomers()  # type: ignore
-                for color in scc
-                for bond in bond_stereodescriptor_colors[color]
-                if (b_stereo := smg.get_bond_stereo(bond)).parity is None  # type: ignore
-            ]
-            perm_generator = itertools.product(*b_stereos)
-            smg_gen: Iterator[StereoMolGraph] = unique_generator(
-                set_bond_stereos(smg, perm_stereos)
-                for perm_stereos in perm_generator
-            )
-
-            if not sccs:
-                yield from smg_gen
-            else:
-                yield from perm_gen(
-                    smg,
-                    last_colors,
-                    sccs,
-                    unique_stereodescriptors,
-                )
-
-    yield from perm_gen(graph, init_colors, sccs, unique_stereodescriptors)
+        Only the first occurrence of each unique object from the input generator
+    """
+    seen_hash = set()
+    for item in input_generator:
+        item_hash = hash(item)
+        if item_hash not in seen_hash:
+            seen_hash.add(item_hash)
+            yield item
 
 
 def generate_stereoisomers(
@@ -619,18 +313,10 @@
     atoms: None | Iterable[AtomId] = None,
     bonds: None | Iterable[Bond] = None,
 ) -> Iterator[StereoCondensedReactionGraph]:
-<<<<<<< HEAD
-    """Generate all unique fleeting stereoisomers of a reaction graph.
-
-    Only includes stereocenters which have a parity of None for the fleeting
-    change. If a parity is set, it is not changed.
-=======
-    """Generates fleeting stereoisomers of a reaction graph.
-
-    Only includes stereocenters which have a parity of None for the
-    fleeting change.
+    """Generates all unique fleeting stereoisomers of a StereoCondensedReactionGraph.
+
+    Only includes stereocenters which have a parity of None for the fleeting change.
     If a parity is set, it is not changed.
->>>>>>> 6c1b9c3d
 
     Args:
         graph: The reaction graph to generate isomers from
@@ -696,7 +382,7 @@
             stereoisomer.set_atom_stereo_change(fleeting=a_stereo)
         for b_stereo in b_stereos:
             stereoisomer.set_bond_stereo_change(fleeting=b_stereo)
-        
+
         stereoisomer_hash = hash(stereoisomer)
         if stereoisomer_hash not in seen_isomers_hash:
             seen_isomers_hash.add(stereoisomer_hash)
@@ -725,15 +411,6 @@
         )
     colorings = color_refine_smg(graph)
     mappings = vf2pp_all_isomorphisms(
-        graph,
-        graph,
-<<<<<<< HEAD
-        atom_labels=(colorings, colorings),
-        stereo=True,
+        graph, graph, atom_labels=(colorings, colorings), stereo=True
     )
-=======
-    atom_labels=(colorings, colorings),  # type: ignore[arg-type]
-        stereo=True,
-    )  # type: ignore[arg-type]
->>>>>>> 6c1b9c3d
     return deque(enumerate(mappings, 1), maxlen=1)[0][0]